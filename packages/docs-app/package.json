--- conflicted
+++ resolved
@@ -16,28 +16,16 @@
         "verify": "run-p dist lint"
     },
     "dependencies": {
-<<<<<<< HEAD
-        "@blueprintjs/core": "^3.36.0",
-        "@blueprintjs/datetime": "^3.20.0",
-        "@blueprintjs/docs-data": "^3.35.0",
-        "@blueprintjs/docs-theme": "^3.9.0",
-        "@blueprintjs/icons": "^3.23.0",
-        "@blueprintjs/popover2": "^0.1.0",
-        "@blueprintjs/select": "^3.15.0",
-        "@blueprintjs/table": "^3.8.18",
-        "@blueprintjs/test-commons": "^0.10.7",
-        "@blueprintjs/timezone": "^3.8.0",
-=======
         "@blueprintjs/core": "^3.37.0",
         "@blueprintjs/datetime": "^3.20.1",
         "@blueprintjs/docs-data": "^3.37.0",
         "@blueprintjs/docs-theme": "^3.9.1",
         "@blueprintjs/icons": "^3.24.0",
+        "@blueprintjs/popover2": "^0.1.0",
         "@blueprintjs/select": "^3.15.1",
         "@blueprintjs/table": "^3.8.19",
         "@blueprintjs/test-commons": "^0.10.8",
         "@blueprintjs/timezone": "^3.8.1",
->>>>>>> 95f840cd
         "@documentalist/client": "~3.0.0",
         "@popperjs/core": "^2.6.0",
         "chroma-js": "^2.1.0",
